--- conflicted
+++ resolved
@@ -408,12 +408,8 @@
             outfile = self.outputFile.text()
             CI = ()
             result = None
-<<<<<<< HEAD
             loc = str(self.legendLocation.currentText())
-=======
             fct_desc = "$%s$" % (fct.description,)
-            loc = self.legendLocation.currentIndex()
->>>>>>> e6e8fc6a
             if self.CI is not None:
                 method = self.CI[0]
                 CI = self.CI[1]
