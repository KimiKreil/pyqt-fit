--- conflicted
+++ resolved
@@ -1,10 +1,3 @@
-<<<<<<< HEAD
-
-from .curve_fitting import curve_fit
-from numpy import sort, iterable, argsort, std, abs, sqrt, arange, pi, c_
-from pylab import figure, title, legend, plot, xlabel, ylabel, subplot, clf, ylim, hist, suptitle, gca
-from . import bootstrap
-=======
 """
 :Author: Pierre Barbier de Reuille <pierre.barbierdereuille@gmail.com>
 
@@ -15,21 +8,14 @@
 from numpy import argsort, std, abs, sqrt, arange, pi, c_
 from pylab import figure, title, legend, plot, xlabel, ylabel, subplot, ylim, hist, suptitle, gca
 from .compat import izip
->>>>>>> 3731f6ca
 from itertools import chain
 from scipy.special import erfinv, gamma
 from scipy import stats
 #try:
 #    from cy_kernel_smoothing import SpatialAverage
 #except ImportError:
-<<<<<<< HEAD
-from .kernel_smoothing import SpatialAverage
-import inspect
-from csv import writer as csv_writer
-=======
 from .kernel_smoothing import LocalLinearKernel1D
 from .compat import unicode_csv_writer as csv_writer
->>>>>>> 3731f6ca
 from collections import namedtuple
 
 smoothing = LocalLinearKernel1D
@@ -177,13 +163,9 @@
     :rtype: :py:class:`ResultStruct`
     :returns: Data structure summarising the fitting and its evaluation
     """
-<<<<<<< HEAD
-    print("CI = '%s'" % (CI,))
-=======
     popt = fit.popt
     res = fit.res
 
->>>>>>> 3731f6ca
     if CI:
         CIs = CIresults.CIs
     else:
@@ -268,20 +250,12 @@
     p_data = plot(result.xdata, result.ydata, '+', label='data')[0]
     p_CIs = []
     if result.CI:
-<<<<<<< HEAD
-        for p, (low, high) in zip(result.CI,result.CIs):
-=======
         for p, (low, high) in izip(result.CI, result.CIs[0]):
->>>>>>> 3731f6ca
             l = plot(result.eval_points, low, '--', label='%g%% CI' % (p,))[0]
             h = plot(result.eval_points, high, l.get_color() + '--')[0]
             p_CIs += [l, h]
     if result.param_names:
-<<<<<<< HEAD
-        param_strs = ", ".join("%s=%g" % (n,v) for n,v in zip(result.param_names, result.popt))
-=======
         param_strs = ", ".join("%s=%g" % (n, v) for n, v in izip(result.param_names, result.popt))
->>>>>>> 3731f6ca
     else:
         param_strs = ", ".join("%g" % v for v in result.popt)
     param_strs = "$%s$" % (param_strs,)
@@ -361,15 +335,6 @@
     return ResTestResult(fig, p_res, p_scaled, qqp, drp)
 
 
-<<<<<<< HEAD
-def write_fit(outfile, result, res_desc, parm_names, CImethod):
-    with open(outfile, "wt") as f:
-        w = csv_writer(f)
-        w.writerow(["Function",result.fct.description])
-        w.writerow(["Residuals",result.res_name,res_desc])
-        w.writerow(["Parameter","Value"])
-        for pn, pv in zip(parm_names, result.popt):
-=======
 def write1d(outfile, result, res_desc, CImethod):
     """
     Write the result of a fitting and its evaluation to a CSV file.
@@ -385,7 +350,6 @@
         w.writerow(["Residuals", result.res_name, res_desc])
         w.writerow(["Parameter", "Value"])
         for pn, pv in izip(result.param_names, result.popt):
->>>>>>> 3731f6ca
             w.writerow([pn, "%.20g" % pv])
         #TODO w.writerow(["Regression Evaluation"])
         w.writerow([])
@@ -407,59 +371,14 @@
             w.writerow(["Method", CImethod])
             head = ["Parameters"] + list(chain(*[["%g%% - low" % v, "%g%% - high" % v] for v in result.CI]))
             w.writerow(head)
-<<<<<<< HEAD
-            print(result.CIparams)
-            for cis in zip(parm_names, *chain(*result.CIparams)):
-=======
             #print(result.CIs[1])
             for cis in izip(result.param_names, *chain(*result.CIs[1])):
->>>>>>> 3731f6ca
                 cistr = [cis[0]] + ["%.20g" % v for v in cis[1:]]
                 w.writerow(cistr)
             w.writerow([result.yname])
             head[0] = result.xname
             w.writerow(head)
-<<<<<<< HEAD
-            w.writerows(c_[tuple(chain([result.eval_points], *result.CIs))])
-
-def test():
-    from . import residuals
-    from numpy.random import rand, randn
-    from pylab import plot, savefig, clf, legend, arange, figure, title, show
-    from curve_fit import curve_fit
-
-    def test(x, xxx_todo_changeme):
-        (p0,p1,p2) = xxx_todo_changeme
-        return p0 + p1*x + p2*x**2
-
-    init = (10,1,1)
-    target = (10,4,1.2)
-    print("Target parameters: %s" % (target,))
-    x = 6*rand(200) - 3
-    y = test(x, target)*(1+0.2*randn(x.shape[0]))
-    xr = arange(-3, 3, 0.01)
-    yr = test(xr,target)
-
-    res = residuals.get('Log residual')
-
-    result = plot_fit(test, x, y, init, eval_points=xr,
-                      param_names=("p_0", "p_1", "p_2"), CI=(95,99), fct_desc="$y = p_0 + p_1 x + p_2 x^2$",
-                      loc='upper left', fit_args={"residuals":res}, shuffle_args={"add_residual":res.invert},
-                      res_desc=res.name)
-
-    result = plot_fit(test, x, y, init, eval_points=xr, shuffle_method=bootstrap.bootstrap_regression,
-                      param_names=("p_0", "p_1", "p_2"), CI=(95,99), fct_desc="$y = p_0 + p_1 x + p_2 x^2$",
-                      loc='upper left', fit_args={"residuals":res},
-                      res_desc=res.name)
-
-    show()
-    return locals()
-
-if __name__ == "__main__":
-    test()
-=======
             w.writerows(c_[tuple(chain([result.eval_points], *result.CIs[0]))])
 
->>>>>>> 3731f6ca
 
 # /home/barbier/prog/python/curve_fitting/test.csv