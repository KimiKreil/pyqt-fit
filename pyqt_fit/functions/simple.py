<<<<<<< HEAD
from numpy import exp, argsort, log, zeros, ones, array, log

def linear(xxx_todo_changeme, x):
    """
    Function: y = a x + b
    Parameters: a b
    Name: Linear
    ParametersEstimate: linearParams
    Dfun: deriv_linear
    """
    (a,b) = xxx_todo_changeme
    return a*x + b

def deriv_linear(xxx_todo_changeme1, x):
    (a,b) = xxx_todo_changeme1
    result = ones((2, x.shape[0]), dtype=x.dtype)
    result[0] = x # d/da
    # d/db = 1
    return result

def linearParams(x, y):
    b = y.min()
    a = (y.max() - y.min())/(x.max() - x.min())
    return (a,b)

def exponential(xxx_todo_changeme2, x):
    """
    Function: y = A e^{k(x-x_0)} + y_0
    Parameters: A k x_0 y_0
    Name: Exponential
    ParametersEstimate: exponentialParams
    Dfun: deriv_exponential
    """
    (A,k,x0,y0) = xxx_todo_changeme2
    return A*exp(k*(x-x0))+y0

def deriv_exponential(xxx_todo_changeme3, x):
    (A,k,x0,y0) = xxx_todo_changeme3
    result = ones((4, x.shape[0]), dtype=x.dtype)
    dx = x-x0
    ee = exp(k*dx)
    result[0] = ee # d/dA
    result[1] = dx*A*ee # d/dk
    result[2] = -A*ee # d/dx0
    # d/dy0 = 1
    return result

def exponentialParams(x, y):
    x0 = (x.max() + x.min())/2
    IX = argsort(x)
    xs = x[IX]
    ys = y[IX]
    k = log(ys[-1]/ys[0])/(xs[-1]-xs[0])
    A = ys[-1]/(exp(k*(xs[-1]-x0)))
    return (A,k,x0,ys[0])

def power_law(xxx_todo_changeme4, x):
    """
    Function: y = A (x-x_0)^k + y_0
    Name: Power law
    Parameters: A x_0 k y_0
    ParametersEstimate: power_lawParams
    Dfun: deriv_power_law
    """
    (A, x0, k, y0) = xxx_todo_changeme4
    return A*(x-x0)**k + y0

def deriv_power_law(xxx_todo_changeme5, x):
    (A, x0, k, y0) = xxx_todo_changeme5
    result = ones((4,x.shape[0]), dtype=x.dtype)
    dx = x-x0
    dxk1 = dx**(k-1)
    dxk = dxk1*dx
    result[0] = dxk # d/dA
    result[1] = -A*k*dxk1 # d/dx0
    result[2] = dxk*A*log(dx) # d/dk
    # d/dy0 = 1
    return result


def power_lawParams(x, y):
    x0 = x.min()
    y0 = y.min()
    A = (y.max()-y0)/(x.max()-x0)
    return (A, x0, 1, y0)

def logistic(xxx_todo_changeme6, x):
    """
    Function: y = A / (1 + e^{-k (x-x_0)}) + y_0
    Parameters: A k x_0 y_0
    Name: Logistic
    ParametersEstimate: logisticParams
    Dfun: deriv_logistic
    """
    (A, k, x0, y0) = xxx_todo_changeme6
    return A/(1+exp(k*(x0-x))) + y0

def deriv_logistic(xxx_todo_changeme7, x):
    (A, k, x0, y0) = xxx_todo_changeme7
    result = ones((4, x.shape[0]), dtype=x.dtype)
    dx = x0-x
    ee = exp(k*dx)
    ee1 = ee+1.
    ee2 = ee1*ee1
    result[0] = 1./ee1 # d/dA
    result[1] = -dx*A*ee/ee2 # d/dk
    result[2] = -A*k*ee/ee2 # d/dx0
    # d/dy0 = 1
    return result

def logisticParams(x, y):
    x0 = (x.max()+x.min())/2
    k = log(y.min())/(x.min()-x0)
    return (y.max(), k, x0, y.min())
=======
from __future__ import division
from numpy import exp, argsort, ones, log


class Linear(object):
    name = "Linear"
    description = "y = a x + b"
    args = "a b".split()

    @staticmethod
    def __call__(ab, x):
        a, b = ab
        return a * x + b

    @staticmethod
    def Dfun(ab, x):
        a, b = ab
        result = ones((2, x.shape[0]), dtype=x.dtype)
        result[0] = x  # d/da
        # d/db = 1
        return result

    @staticmethod
    def init_args(x, y):
        b = y.min()
        a = (y.max() - y.min()) / (x.max() - x.min())
        return a, b


class Exponential(object):
    description = "y = A e^{k(x-x_0)} + y_0"
    args = "A k x_0 y_0".split()
    name = "Exponential"

    @staticmethod
    def __call__(parms, x):
        (A, k, x0, y0) = parms
        return A * exp(k * (x - x0)) + y0

    @staticmethod
    def Dfun(parms, x):
        (A, k, x0, y0) = parms
        result = ones((4, x.shape[0]), dtype=x.dtype)
        dx = x - x0
        ee = exp(k * dx)
        result[0] = ee  # d/dA
        result[1] = dx * A * ee  # d/dk
        result[2] = -A * ee  # d/dx0
        # d/dy0 = 1
        return result

    @staticmethod
    def init_args(x, y):
        x0 = (x.max() + x.min()) / 2
        IX = argsort(x)
        xs = x[IX]
        ys = y[IX]
        k = log(ys[-1] / ys[0]) / (xs[-1] - xs[0])
        A = ys[-1] / (exp(k * (xs[-1] - x0)))
        return A, k, x0, ys[0]


class PowerLaw(object):
    description = "y = A (x-x_0)^k + y_0"
    name = "Power law"
    args = "A x_0 k y_0".split()

    @staticmethod
    def __call__(parms, x):
        (A, x0, k, y0) = parms
        return A * (x - x0) ** k + y0

    @staticmethod
    def Dfun(parms, x):
        (A, x0, k, y0) = parms
        result = ones((4, x.shape[0]), dtype=x.dtype)
        dx = x - x0
        dxk1 = dx ** (k - 1)
        dxk = dxk1 * dx
        result[0] = dxk  # d/dA
        result[1] = -A * k * dxk1  # d/dx0
        result[2] = dxk * A * log(dx)  # d/dk
        # d/dy0 = 1
        return result

    @staticmethod
    def init_args(x, y):
        x0 = x.min()
        y0 = y.min()
        A = (y.max() - y0) / (x.max() - x0)
        return (A, x0, 1, y0)


class Logistic(object):
    description = "y = A / (1 + e^{-k (x-x_0)}) + y_0"
    args = "A k x_0 y_0".split()
    name = "Logistic"

    @staticmethod
    def __call__(parms, x):
        (A, k, x0, y0) = parms
        return A / (1 + exp(k * (x0 - x))) + y0

    @staticmethod
    def Dfun(parms, x):
        (A, k, x0, y0) = parms
        result = ones((4, x.shape[0]), dtype=x.dtype)
        dx = x0 - x
        ee = exp(k * dx)
        ee1 = ee + 1.
        ee2 = ee1 * ee1
        result[0] = 1. / ee1  # d/dA
        result[1] = -dx * A * ee / ee2  # d/dk
        result[2] = -A * k * ee / ee2  # d/dx0
        # d/dy0 = 1
        return result

    @staticmethod
    def init_args(x, y):
        x0 = (x.max() + x.min()) / 2
        k = log(y.min()) / (x.min() - x0)
        return y.max(), k, x0, y.min()
>>>>>>> 3731f6ca
<|MERGE_RESOLUTION|>--- conflicted
+++ resolved
@@ -1,119 +1,3 @@
-<<<<<<< HEAD
-from numpy import exp, argsort, log, zeros, ones, array, log
-
-def linear(xxx_todo_changeme, x):
-    """
-    Function: y = a x + b
-    Parameters: a b
-    Name: Linear
-    ParametersEstimate: linearParams
-    Dfun: deriv_linear
-    """
-    (a,b) = xxx_todo_changeme
-    return a*x + b
-
-def deriv_linear(xxx_todo_changeme1, x):
-    (a,b) = xxx_todo_changeme1
-    result = ones((2, x.shape[0]), dtype=x.dtype)
-    result[0] = x # d/da
-    # d/db = 1
-    return result
-
-def linearParams(x, y):
-    b = y.min()
-    a = (y.max() - y.min())/(x.max() - x.min())
-    return (a,b)
-
-def exponential(xxx_todo_changeme2, x):
-    """
-    Function: y = A e^{k(x-x_0)} + y_0
-    Parameters: A k x_0 y_0
-    Name: Exponential
-    ParametersEstimate: exponentialParams
-    Dfun: deriv_exponential
-    """
-    (A,k,x0,y0) = xxx_todo_changeme2
-    return A*exp(k*(x-x0))+y0
-
-def deriv_exponential(xxx_todo_changeme3, x):
-    (A,k,x0,y0) = xxx_todo_changeme3
-    result = ones((4, x.shape[0]), dtype=x.dtype)
-    dx = x-x0
-    ee = exp(k*dx)
-    result[0] = ee # d/dA
-    result[1] = dx*A*ee # d/dk
-    result[2] = -A*ee # d/dx0
-    # d/dy0 = 1
-    return result
-
-def exponentialParams(x, y):
-    x0 = (x.max() + x.min())/2
-    IX = argsort(x)
-    xs = x[IX]
-    ys = y[IX]
-    k = log(ys[-1]/ys[0])/(xs[-1]-xs[0])
-    A = ys[-1]/(exp(k*(xs[-1]-x0)))
-    return (A,k,x0,ys[0])
-
-def power_law(xxx_todo_changeme4, x):
-    """
-    Function: y = A (x-x_0)^k + y_0
-    Name: Power law
-    Parameters: A x_0 k y_0
-    ParametersEstimate: power_lawParams
-    Dfun: deriv_power_law
-    """
-    (A, x0, k, y0) = xxx_todo_changeme4
-    return A*(x-x0)**k + y0
-
-def deriv_power_law(xxx_todo_changeme5, x):
-    (A, x0, k, y0) = xxx_todo_changeme5
-    result = ones((4,x.shape[0]), dtype=x.dtype)
-    dx = x-x0
-    dxk1 = dx**(k-1)
-    dxk = dxk1*dx
-    result[0] = dxk # d/dA
-    result[1] = -A*k*dxk1 # d/dx0
-    result[2] = dxk*A*log(dx) # d/dk
-    # d/dy0 = 1
-    return result
-
-
-def power_lawParams(x, y):
-    x0 = x.min()
-    y0 = y.min()
-    A = (y.max()-y0)/(x.max()-x0)
-    return (A, x0, 1, y0)
-
-def logistic(xxx_todo_changeme6, x):
-    """
-    Function: y = A / (1 + e^{-k (x-x_0)}) + y_0
-    Parameters: A k x_0 y_0
-    Name: Logistic
-    ParametersEstimate: logisticParams
-    Dfun: deriv_logistic
-    """
-    (A, k, x0, y0) = xxx_todo_changeme6
-    return A/(1+exp(k*(x0-x))) + y0
-
-def deriv_logistic(xxx_todo_changeme7, x):
-    (A, k, x0, y0) = xxx_todo_changeme7
-    result = ones((4, x.shape[0]), dtype=x.dtype)
-    dx = x0-x
-    ee = exp(k*dx)
-    ee1 = ee+1.
-    ee2 = ee1*ee1
-    result[0] = 1./ee1 # d/dA
-    result[1] = -dx*A*ee/ee2 # d/dk
-    result[2] = -A*k*ee/ee2 # d/dx0
-    # d/dy0 = 1
-    return result
-
-def logisticParams(x, y):
-    x0 = (x.max()+x.min())/2
-    k = log(y.min())/(x.min()-x0)
-    return (y.max(), k, x0, y.min())
-=======
 from __future__ import division
 from numpy import exp, argsort, ones, log
 
@@ -235,5 +119,4 @@
     def init_args(x, y):
         x0 = (x.max() + x.min()) / 2
         k = log(y.min()) / (x.min() - x0)
-        return y.max(), k, x0, y.min()
->>>>>>> 3731f6ca
+        return y.max(), k, x0, y.min()