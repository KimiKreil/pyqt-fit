from __future__ import print_function

__author__ = "Pierre Barbier de Reuille <pierre.barbierdereuille@gmail.com>"

from ..utils import namedtuple
<<<<<<< HEAD
import collections
from .. import loader
=======
from .. import loader
from path import path
import os

_fields = ['name', 'description', 'invert', 'Dfun', '__call__']

residuals = None
>>>>>>> 3731f6ca

Residual = namedtuple('Residual', ['fct', 'name', 'description', 'invert', 'Dfun', '__call__'])


def find_functions(module):
    """
    Find and all the residual functions defined in the given module
    """
    content = dir(module)
    result = {}
    for c in content:
<<<<<<< HEAD
        attr = getattr(module, c)
        if hasattr(attr, '__doc__'):
            doc = getattr(attr, '__doc__')
            if doc is None:
                continue
            doc = doc.split('\n')
            name = None
            desc = None
            invert = None
            dfun = None
            for l in doc:
                l = l.strip()
                fields = l.split(':', 1)
                if len(fields) == 2:
                    if fields[0] == 'Name':
                        name = fields[1].strip()
                    elif fields[0] == 'Invert':
                        inv_name = fields[1].strip()
                        if hasattr(module, inv_name):
                            invert = getattr(module, inv_name)
                            if not isinstance(invert, collections.Callable):
                                invert = None
                    elif fields[0] == 'Formula':
                        desc = fields[1].strip()
                    elif fields[0] == 'Dfun':
                        dfun_name = fields[1].strip()
                        if hasattr(module, dfun_name):
                            dfun = getattr(module, dfun_name)
                            if not isinstance(dfun, collections.Callable):
                                dfun = None
            if name and desc and invert: # dfun is optional
                result[name] = Residual(attr, name, desc, invert, dfun, attr)
=======
        obj = getattr(module, c)
        try:
            if isinstance(obj, type):
                obj = obj()
            for attr in _fields:
                if not hasattr(obj, attr):
                    break
            else:
                result[obj.name] = obj
        except Exception as ex:  # Silently ignore any exception
            print("Error: '{}'".format(ex))
            pass
>>>>>>> 3731f6ca
    return result


def load():
<<<<<<< HEAD
    global residuals
    residuals = loader.load(find_functions)
=======
    """
    Load and register all the residual functions available.

    It will be looking in the current folder, but also in the "residuals"
    subfolders of the paths defined in the PYQTFIT_PATH environment
    variable.
    """
    global residuals
    residuals = loader.load(find_functions)
    extra_path = os.environ.get("PYQTFIT_PATH", "").split(":")
    for ep in extra_path:
        ep = path(ep)
        if ep and (ep / "residuals").exists():
            residuals.update(loader.load(find_functions, ep / "residuals"))
>>>>>>> 3731f6ca
    return residuals

load()


def get(name):
    """
    Return the description of the residuals names 'name'

    Parameters
    ----------
    name: str
        Name of the residuals

    Returns
    -------
    fct: callable object
        Callable object that will compute the residuals. The callable has the following attributes:
        fct: callable
            Function computing the residuals
        name: str
            Name of the residuals type
        description: str
            Formula of the residual
        invert: callable
            Function to add residuals to a data set
    """
    return residuals.get(name, None)


def names():
    """
    List the names of available residuals
    """
<<<<<<< HEAD
    return list(residuals.keys())
=======
    return residuals.keys()
>>>>>>> 3731f6ca
<|MERGE_RESOLUTION|>--- conflicted
+++ resolved
@@ -3,10 +3,6 @@
 __author__ = "Pierre Barbier de Reuille <pierre.barbierdereuille@gmail.com>"
 
 from ..utils import namedtuple
-<<<<<<< HEAD
-import collections
-from .. import loader
-=======
 from .. import loader
 from path import path
 import os
@@ -14,7 +10,6 @@
 _fields = ['name', 'description', 'invert', 'Dfun', '__call__']
 
 residuals = None
->>>>>>> 3731f6ca
 
 Residual = namedtuple('Residual', ['fct', 'name', 'description', 'invert', 'Dfun', '__call__'])
 
@@ -26,40 +21,6 @@
     content = dir(module)
     result = {}
     for c in content:
-<<<<<<< HEAD
-        attr = getattr(module, c)
-        if hasattr(attr, '__doc__'):
-            doc = getattr(attr, '__doc__')
-            if doc is None:
-                continue
-            doc = doc.split('\n')
-            name = None
-            desc = None
-            invert = None
-            dfun = None
-            for l in doc:
-                l = l.strip()
-                fields = l.split(':', 1)
-                if len(fields) == 2:
-                    if fields[0] == 'Name':
-                        name = fields[1].strip()
-                    elif fields[0] == 'Invert':
-                        inv_name = fields[1].strip()
-                        if hasattr(module, inv_name):
-                            invert = getattr(module, inv_name)
-                            if not isinstance(invert, collections.Callable):
-                                invert = None
-                    elif fields[0] == 'Formula':
-                        desc = fields[1].strip()
-                    elif fields[0] == 'Dfun':
-                        dfun_name = fields[1].strip()
-                        if hasattr(module, dfun_name):
-                            dfun = getattr(module, dfun_name)
-                            if not isinstance(dfun, collections.Callable):
-                                dfun = None
-            if name and desc and invert: # dfun is optional
-                result[name] = Residual(attr, name, desc, invert, dfun, attr)
-=======
         obj = getattr(module, c)
         try:
             if isinstance(obj, type):
@@ -72,15 +33,10 @@
         except Exception as ex:  # Silently ignore any exception
             print("Error: '{}'".format(ex))
             pass
->>>>>>> 3731f6ca
     return result
 
 
 def load():
-<<<<<<< HEAD
-    global residuals
-    residuals = loader.load(find_functions)
-=======
     """
     Load and register all the residual functions available.
 
@@ -95,7 +51,6 @@
         ep = path(ep)
         if ep and (ep / "residuals").exists():
             residuals.update(loader.load(find_functions, ep / "residuals"))
->>>>>>> 3731f6ca
     return residuals
 
 load()
@@ -130,8 +85,4 @@
     """
     List the names of available residuals
     """
-<<<<<<< HEAD
-    return list(residuals.keys())
-=======
-    return residuals.keys()
->>>>>>> 3731f6ca
+    return residuals.keys()