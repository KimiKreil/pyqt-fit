"""
:Author: Pierre Barbier de Reuille <pierre.barbierdereuille@gmail.com>

Module contained a variety of small useful functions.
"""

from __future__ import division, print_function, absolute_import
from collections import OrderedDict
from keyword import iskeyword as _iskeyword
from operator import itemgetter as _itemgetter
import sys
from .compat import text_type


def namedtuple(typename, field_names, verbose=False, rename=False):
    """Returns a new subclass of tuple with named fields.

    >>> Point = namedtuple('Point', 'x y')
    >>> Point.__doc__                   # docstring for the new class
    'Point(x, y)'
    >>> p = Point(11, y=22)             # instantiate with positional args or keywords
    >>> p[0] + p[1]                     # indexable like a plain tuple
    33
    >>> x, y = p                        # unpack like a regular tuple
    >>> x, y
    (11, 22)
    >>> p.x + p.y                       # fields also accessable by name
    33
    >>> d = p._asdict()                 # convert to a dictionary
    >>> d['x']
    11
    >>> Point(**d)                      # convert from a dictionary
    Point(x=11, y=22)
    >>> p._replace(x=100)               # _replace() is like str.replace() but targets named fields
    Point(x=100, y=22)

    """

    # Parse and validate the field names.  Validation serves two purposes,
    # generating informative error messages and preventing template injection attacks.
<<<<<<< HEAD
    if isinstance(field_names, str):
        field_names = field_names.replace(',', ' ').split() # names separated by whitespace and/or commas
=======
    if isinstance(field_names, text_type):
        # names separated by whitespace and/or commas
        field_names = field_names.replace(',', ' ').split()
>>>>>>> 3731f6ca
    field_names = tuple(map(str, field_names))
    forbidden_fields = {'__init__', '__slots__', '__new__', '__repr__', '__getnewargs__'}
    if rename:
        names = list(field_names)
        seen = set()
        for i, name in enumerate(names):
            need_suffix = (not all(c.isalnum() or c == '_' for c in name) or _iskeyword(name)
                           or not name or name[0].isdigit() or name.startswith('_')
                           or name in seen)
            if need_suffix:
                names[i] = '_%d' % i
            seen.add(name)
        field_names = tuple(names)
    for name in (typename,) + field_names:
        if not all(c.isalnum() or c == '_' for c in name):
            raise ValueError('Type names and field names can only contain alphanumeric characters and underscores: %r' % name)
        if _iskeyword(name):
            raise ValueError('Type names and field names cannot be a keyword: %r' % name)
        if name[0].isdigit():
            raise ValueError('Type names and field names cannot start with a number: %r' % name)
    seen_names = set()
    for name in field_names:
        if name.startswith('__'):
            if name in forbidden_fields:
                raise ValueError('Field names cannot be on of %s' % ', '.join(forbidden_fields))
        elif name.startswith('_') and not rename:
            raise ValueError('Field names cannot start with an underscore: %r' % name)
        if name in seen_names:
            raise ValueError('Encountered duplicate field name: %r' % name)
        seen_names.add(name)

    # Create and fill-in the class template
    numfields = len(field_names)
    argtxt = repr(field_names).replace("'", "")[1:-1]   # tuple repr without parens or quotes
    reprtxt = ', '.join('%s=%%r' % name for name in field_names)
    template = '''class %(typename)s(tuple):
        '%(typename)s(%(argtxt)s)' \n
        __slots__ = () \n
        _fields = %(field_names)r \n
        def __new__(_cls, %(argtxt)s):
            'Create new instance of %(typename)s(%(argtxt)s)'
            return _tuple.__new__(_cls, (%(argtxt)s)) \n
        @classmethod
        def _make(cls, iterable, new=tuple.__new__, len=len):
            'Make a new %(typename)s object from a sequence or iterable'
            result = new(cls, iterable)
            if len(result) != %(numfields)d:
                raise TypeError('Expected %(numfields)d arguments, got %%d' %% len(result))
            return result \n
        def __repr__(self):
            'Return a nicely formatted representation string'
            return '%(typename)s(%(reprtxt)s)' %% self \n
        def _asdict(self):
            'Return a new OrderedDict which maps field names to their values'
            return OrderedDict(zip(self._fields, self)) \n
        def _replace(_self, **kwds):
            'Return a new %(typename)s object replacing specified fields with new values'
            result = _self._make(map(kwds.pop, %(field_names)r, _self))
            if kwds:
                raise ValueError('Got unexpected field names: %%r' %% kwds.keys())
            return result \n
        def __getnewargs__(self):
            'Return self as a plain tuple.  Used by copy and pickle.'
            return tuple(self) \n\n''' % dict(numfields=numfields, field_names=field_names,
                                              typename=typename, argtxt=argtxt, reprtxt=reprtxt)
    for i, name in enumerate(field_names):
        template += "        %s = _property(_itemgetter(%d), doc='Alias for field number %d')\n" % (name, i, i)
    if verbose:
        print(template)

    # Execute the template string in a temporary namespace and
    # support tracing utilities by setting a value for frame.f_globals['__name__']
    namespace = dict(_itemgetter=_itemgetter, __name__='namedtuple_%s' % typename,
                     OrderedDict=OrderedDict, _property=property, _tuple=tuple)
    try:
        exec(template, namespace)
    except SyntaxError as e:
        raise SyntaxError(e.message + ':\n' + template)
    result = namespace[typename]

    # For pickling to work, the __module__ variable needs to be set to the frame
    # where the named tuple is created.  Bypass this step in enviroments where
    # sys._getframe is not defined (Jython for example) or sys._getframe is not
    # defined for arguments greater than 0 (IronPython).
    try:
        result.__module__ = sys._getframe(1).f_globals.get('__name__', '__main__')
    except (AttributeError, ValueError):
        pass

    return result


#
from scipy import sqrt
from numpy import finfo, asarray, asfarray, zeros

_epsilon = sqrt(finfo(float).eps)


def approx_jacobian(x, func, epsilon, *args):
    """
    Approximate the Jacobian matrix of callable function func

    :param ndarray x: The state vector at which the Jacobian matrix is desired
    :param callable func: A vector-valued function of the form f(x,*args)
    :param ndarray epsilon: The peturbation used to determine the partial derivatives
    :param tuple args: Additional arguments passed to func

    :returns: An array of dimensions (lenf, lenx) where lenf is the length
         of the outputs of func, and lenx is the number of

    .. note::

         The approximation is done using forward differences

    """
    x0 = asarray(x)
    x0 = asfarray(x0, dtype=x0.dtype)
    epsilon = x0.dtype.type(epsilon)
    f0 = func(*((x0,) + args))
    jac = zeros([len(x0), len(f0)], dtype=x0.dtype)
    dx = zeros(len(x0), dtype=x0.dtype)
    for i in range(len(x0)):
        dx[i] = epsilon
        jac[i] = (func(*((x0 + dx,) + args)) - f0) / epsilon
        dx[i] = 0.0
    return jac.transpose()<|MERGE_RESOLUTION|>--- conflicted
+++ resolved
@@ -38,14 +38,9 @@
 
     # Parse and validate the field names.  Validation serves two purposes,
     # generating informative error messages and preventing template injection attacks.
-<<<<<<< HEAD
-    if isinstance(field_names, str):
-        field_names = field_names.replace(',', ' ').split() # names separated by whitespace and/or commas
-=======
     if isinstance(field_names, text_type):
         # names separated by whitespace and/or commas
         field_names = field_names.replace(',', ' ').split()
->>>>>>> 3731f6ca
     field_names = tuple(map(str, field_names))
     forbidden_fields = {'__init__', '__slots__', '__new__', '__repr__', '__getnewargs__'}
     if rename:
