--- conflicted
+++ resolved
@@ -5,12 +5,8 @@
 import numpy as np
 from numpy import newaxis
 from numpy.random import randn
-<<<<<<< HEAD
 from scipy import stats, integrate
-=======
-from scipy import stats
 from ..compat import irange
->>>>>>> d4079d4f
 
 class TestBandwidth(object):
 
